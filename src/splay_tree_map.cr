require "mutex"

# A splay tree is a type of binary search tree that self organizes so that the
# most frequently accessed items tend to be towards the root of the tree, where
# they can be accessed more quickly.

# This implementation provides a hash-like interface, representing a key-value
# mapping, similar to a dictionary. Like a Hash, the primary operations are
# storing a key-value association (`#[]=`), retrieving a value that is associated
# with a given key (`#[]`), and deleting a value from the tree (`#delete()`).
#
# Keys are unique within the tree, so assigning to the same key twice will cause
# the old value to be overwritten by the new value.
#
# This implementation of a Splay Tree also provides a couple features that are not
# typically found in Splay Trees -- efficient removal of the items that are generally
# least frequently accessed (`#prune()`), and an extra fast search option (`#obtain`).
#
# ```
# # Create a new SplayTreeMap with both keys and values typed as Strings.
# stm = SplayTreeMap(String, String).new
#
# # Add some values to the tree.
# stm["this"] = "that"
# stm["something"] = "else"
# stm["junk"] = "pile"
#
# Check for the existence of a key, and print the associated value if it exists.
# if stm.has_key?("this")
#   puts stm["this"]
# end
#
# # Unlike a Hash, attempting to access a key that isn't present simply returns a nil.
#
# puts stm["Gone West"] # => nil
#
# # Remove a key from the tree.
#
# stm.delete("junk")
#
# # Find a value very quickly (particularly if it is near the root of the tree).
#
# entry = stm.obtain("something") # This finds, but doesn't splay.
#
# # Remove the elements of the tree which are likely to be the least accessed elements.
#
# stm.prune # remove all leaves
#
# # SplayTreeMap is (mostly) threadsafe
#
# As of Crystal 1.0.0, a Hash is not thread safe, by default. A SplayTreeMap is.
# ```
#
# This implementation was originally derived from the incomplete and broken implementation
# in the Crystalline shard found at https://github.com/jtomschroeder/crystalline

class SplayTreeMap(K, V)
  include Enumerable({K, V})
  include Iterable({K, V})
  include Comparable(SplayTreeMap)
<<<<<<< HEAD
  VERSION = "0.2.0"

  private class Unk; end

  @maxsize : UInt64? = nil
=======
  VERSION = "0.1.3"

  private class Unk; end

  @lock = Mutex.new(protection: Mutex::Protection::Reentrant)
>>>>>>> f8261635
  @root : Node(K, V)? = nil
  @size : Int32 = 0
  @header : Node(K, V) = Node(K, V).new(nil, nil)
  @block : (SplayTreeMap(K, V), K -> V)?

  # Creates an empty `SplayTreeMap`.
  def initialize
    @block = nil
  end

  # Creates a new empty `SplayTreeMap` with a *block* that is called when a key is
  # missing from the tree.
  #
  # ```
  # stm = SplayTreeMap(String, Array(Int32)).new { |t, k| t[k] = [] of Int32 }
  # stm["a"] << 1
  # stm["a"] << 2
  # stm["a"] << 3
  # puts stm.inspect # => [1,2,3]
  # ```
  def initialize(seed : Enumerable({K, V})? | Iterable({K, V})? = nil, block : (SplayTreeMap(K, V), K -> V)? = nil)
    @block = block
    self.merge!(seed) if seed
  end

  # Creates a new empty `SplayTreeMap` with a *block* that is called when a key is
  # missing from the tree.
  #
  # ```
  # stm = SplayTreeMap(String, Array(Int32)).new { |t, k| t[k] = [] of Int32 }
  # stm["a"] << 1
  # stm["a"] << 2
  # stm["a"] << 3
  # puts stm.inspect # => [1,2,3]
  # ```
  def self.new(seed : Enumerable({K, V})? | Iterable({K, V})? = nil, &block : (SplayTreeMap(K, V), K -> V))
    new(seed: seed, block: block)
  end

  # Creates a new empty `SplayTreeMap` with a default return value for any missing key.
  #
  # ```
  # stm = SplayTreeMap(String, String).new("Unknown")
  # stm["xyzzy"] # => "Unknown"
  # ```
  def self.new(default_value : V)
    new { default_value }
  end

  # Creates a new `SplayTreeMap`, populating it with values from the *Enumerable*
  # or the *Iterable* seed object, and with a default return value for any missing
  # key.
  #
  # ```
  # stm = SplayTreeMap.new({"this" => "that", "something" => "else"}, "Unknown")
  # stm["something"] # => "else"
  # stm["xyzzy"]     # => "Unknown"
  # ```
  def self.new(seed : Enumerable({K, V})? | Iterable({K, V})?, default_value : V)
    new(seed: seed) { default_value }
  end

  # Return the current number of key/value pairs in the tree.
  getter size
  getter root

  def maxsize
    @maxsize
  end

  def maxsize=(value)
    @maxsize = value.to_u64
  end

  # Compares two SplayTreeMaps. All contained objects must also be comparable,
  # or this method will trigger an exception.
  def <=>(other : SplayTreeMap(L, W)) forall L, W
    cmp = surface_cmp(other)
    return cmp unless cmp == 0

    # OK. They are both SplayTreeMaps with the same type signature and the same
    # size. Time to compare them for equality.

    me_iter = each
    other_iter = other.each

    cmp = 0
    @lock.synchronize do
      loop do
        me_entry = me_iter.next?
        other_entry = other_iter.next?
        if me_entry.nil? || other_entry.nil?
          return 0
        else
          cmp = me_entry.as({K, V}) <=> other_entry.as({L, W})
          return cmp unless cmp == 0
        end
      end
    end
  end

  private def surface_cmp(other)
    @lock.synchronize do
      return nil if !other.is_a?(SplayTreeMap) || typeof(self) != typeof(other)

      return -1 if self.size < other.size
      return 1 if self.size > other.size
    end
    0
  end

  # Searches for the given *key* in the tree and returns the associated value.
  # If the key is not in the tree, a KeyError will be raised.
  #
  # ```
  # stm = SplayTreeMap(String, String).new
  # stm["foo"] = "bar"
  # stm["foo"] # => "bar"
  #
  # stm = SplayTreeMap(String, String).new("bar")
  # stm["foo"] # => "bar"
  #
  # stm = SplayTreeMap(String, String).new { "bar" }
  # stm["foo"] # => "bar"
  #
  # stm = Hash(String, String).new
  # stm["foo"] # raises KeyError
  # ```
  def [](key : K)
    (get key).as(V)
  end

  # Returns the value for the key given by *key*.
  # If not found, returns `nil`. This ignores the default value set by `Hash.new`.
  #
  # ```
  # stm = SplayTreeMap(String, String).new
  # stm["foo"]? # => "bar"
  # stm["bar"]? # => nil
  #
  # stm = SplayTreeMap(String, String).new("bar")
  # stm["foo"]? # => nil
  # ```
  def []?(key : K)
    get(key: key, raise_exception: false)
  end

  # :nodoc:
  def get(key : K, raise_exception = true) : V?
    v = get_impl(key)
    if v == Unk
      if (block = @block) && key.is_a?(K)
        block.call(self, key.as(K)).as(V)
      else
        raise_exception ? raise KeyError.new("Missing hash key: #{key.inspect}") : nil
      end
    else
      v.as(V)
    end
  end

  private def get_impl(key : K)
    @lock.synchronize do
      return Unk unless @root

      splay(key)
      if root = @root
        root.key == key ? root.value : Unk
      end
    end
  end

  # Create a key/value association.
  #
  # ```
  # stm["this"] = "that"
  # ```
  def []=(key, value)
    push(key, value)
    value
  end

  # :nodoc:
  def push(key, value)
    # TODO: This is surprisingly slow. I assume it is due to the overhead
    # of declaring nodes on the heap. Is there a way to make them work as
    # structs instead of classes?
    @lock.synchronize do
      unless @root
        @root = Node(K, V).new(key.as(K), value.as(V))
        @size = 1
        return value
      end

      splay(key)

      if root = @root
        cmp = key <=> root.key
        if cmp == 0
          old_value = root.value
          root.value = value
          return old_value
        end
        node = Node(K, V).new(key, value)
        if cmp == -1
          node.left = root.left
          node.right = root
          root.left = nil
        else
          node.right = root.right
          node.left = root
          root.right = nil
        end
      end

<<<<<<< HEAD
    if mxsz = maxsize
      if @size > mxsz
        prune
      end
    end

=======
      @root = node
      @size += 1
    end
>>>>>>> f8261635
    nil
  end

  # Resets the state of the `SplayTreeMap`, clearing all key/value associations.
  def clear
    @lock.synchronize do
      @root = nil
      @size = 0
      @header = Node(K, V).new(nil, nil)
    end
  end

  # Returns new `SplayTreeMap` that has all of the `nil` values and their
  # associated keys removed.
  #
  # ```
  # stm = SplayTreeMap.new({"hello" => "world", "foo" => nil})
  # stm.compact # => {"hello" => "world"}
  # ```
  def compact
    @lock.synchronize do
      each_with_object(self.class.new) do |(key, value), memo|
        memo[key] = value unless value.nil?
      end
    end
  end

  # Removes all `nil` values from `self`. Returns `nil` if no changes were made.
  #
  # ```
  # stm = SplayTreeMap.new({"hello" => "world", "foo" => nil})
  # stm.compact! # => {"hello" => "world"}
  # stm.compact! # => nil
  # ```
  def compact!
    reject! { |_key, value| value.nil? }
  end

  # Deletes the key-value pair and returns the value, else yields *key* with given block.
  #
  # ```
  # stm = SplayTreeMap.new({"foo" => "bar"})
  # stm.delete("foo") { |key| "#{key} not found" } # => "bar"
  # stm.fetch("foo", nil)                          # => nil
  # stm.delete("baz") { |key| "#{key} not found" } # => "baz not found"
  # ```
  def delete(key)
    value = delete_impl(key)
    value != Unk ? value : yield key
  end

  # Deletes the key-value pair and returns the value, otherwise returns `nil`.
  #
  # ```
  # stm = SplayTreeMap.new({"foo" => "bar"})
  # stm.delete("foo")     # => "bar"
  # stm.fetch("foo", nil) # => nil
  # ```
  def delete(key)
    delete(key) { nil }
  end

  # :nodoc:
  def delete_impl(key)
    deleted = Unk
    @lock.synchronize do
      splay(key)
      if root = @root
        if key == root.key # The key exists
          deleted = root.value
          if root.left.nil?
            @root = root.right
          else
            x = root.right
            @root = root.left
            new_root = max
            splay(new_root.not_nil!)
            @root.not_nil!.right = x
          end
          @size -= 1
        end
      end
    end
    deleted
  end

  # DEPRECATED: This is just `reject!` by another name. Use that instead.
  # Deletes each key-value pair for which the given block returns `true`.
  # Returns the `SplayTreeMap`.
  #
  # ```
  # stm = SplayTreeMap.new({"foo" => "bar", "fob" => "baz", "bar" => "qux"})
  # stm.delete_if { |key, value| key.starts_with?("fo") }
  # stm # => { "bar" => "qux" }
  # ```
  def delete_if : self
    reject! { |k, v| yield k, v }
    self
  end

  # Traverses the depth of a structure and returns the value, otherwise
  # raises `KeyError`.
  #
  # ```
  # h = {"a" => {"b" => [10, 20, 30]}}
  # stm = SplayTreeMap.new(h)
  # stm.dig "a", "b" # => [10, 20, 30]
  # stm.dig "a", "c" # raises KeyError
  # ```
  def dig(key : K, *subkeys)
    @lock.synchronize do
      if (value = self[key]) && value.responds_to?(:dig)
        return value.dig(*subkeys)
      end
    end
    raise KeyError.new "SplayTreeMap value not diggable for key: #{key.inspect}"
  end

  # :nodoc:
  def dig(key : K)
    self[key]
  end

  # Traverses the depth of a structure and returns the value.
  # Returns `nil` if not found.
  #
  # ```
  # h = {"a" => {"b" => [10, 20, 30]}}
  # stm = SplayTreeMap.new(h)
  # stm.dig "a", "b" # => [10, 20, 30]
  # stm.dig "a", "c" # => nil
  # ```
  def dig?(key : K, *subkeys)
    @lock.synchronize do
      if (value = self[key]?) && value.responds_to?(:dig?)
        return value.dig?(*subkeys)
      end
    end
  end

  # :nodoc:
  def dig?(key : K)
    self[key]?
  end

  # Duplicates a `SplayTreeMap`.
  #
  # ```
  # stm_a = {"foo" => "bar"}
  # stm_b = hash_a.dup
  # stm_b.merge!({"baz" => "qux"})
  # stm_a # => {"foo" => "bar"}
  # ```
  def dup
    @lock.synchronize do
      return SplayTreeMap.new(self)
    end
  end

  # Calls the given block for each key/value pair, passing the pair into the block.
  #
  # ```
  # stm = SplayTreeMap.new({"foo" => "bar"})
  #
  # stm.each do |key, value|
  #   key   # => "foo"
  #   value # => "bar"
  # end
  #
  # stm.each do |key_and_value|
  #   key_and_value # => {"foo", "bar"}
  # end
  # ```
  #
  # The enumeration follows the order the keys were inserted.
  def each(& : {K, V} ->) : Nil
    @lock.synchronize do
      iter = EntryIterator(K, V).new(self)
      while !(entry = iter.next).is_a?(Iterator::Stop)
        yield entry
      end
    end
  end

  # Returns an iterator which can be used to access all of the elements in the tree.
  #
  # ```
  # stm = SplayTreeMap.new({"foo" => "bar", "fob" => "baz", "qix" => "qux"})
  #
  # set = [] of Tuple(String, String)
  # iterator = stm.each
  # while entry = iterator.next
  #   set << entry
  # end
  #
  # set  # => [{"fob" => "baz"}, {"foo" => "bar", "qix" => "qux"}]
  #
  def each : EntryIterator(K, V)
    EntryIterator(K, V).new(self)
  end

  # Calls the given block for each key-value pair and passes in the key.
  #
  # ```
  # stm = SplayTreeMap.new({"foo" => "bar"})
  # stm.each_key do |key|
  #   key # => "foo"
  # end
  # ```
  #
  # The enumeration is in tree order, from smallest to largest.
  def each_key
    each do |key, _value|
      yield key
    end
  end

  # Returns an iterator over the SplayTreeMap keys.
  #
  # ```
  # stm = SplayTreeMap.new({"foo" => "bar", "baz" => "qux"})
  # iterator = stm.each_key
  #
  # key = iterator.next
  # key # => "foo"
  #
  # key = iterator.next
  # key # => "baz"
  # ```
  #
  # The enumeration is in tree order, from smallest to largest.
  def each_key
    KeyIterator(K, V).new(self)
  end

  # Calls the given block for each key-value pair and passes in the value.
  #
  # ```
  # stm = SplayTreeMap.new({"foo" => "bar"})
  # stm.each_value do |value|
  #   value # => "bar"
  # end
  # ```
  #
  # The enumeration is in tree order, from smallest to largest.
  def each_value
    each do |_key, value|
      yield value
    end
  end

  # Returns an iterator over the hash values.
  # Which behaves like an `Iterator` consisting of the value's types.
  #
  # ```
  # stm = SplayTreeMap.new({"foo" => "bar", "baz" => "qux"})
  # iterator = stm.each_value
  #
  # value = iterator.next
  # value # => "bar"
  #
  # value = iterator.next
  # value # => "qux"
  # ```
  #
  # The enumeration is in tree order, from smallest to largest.
  def each_value
    ValueIterator(K, V).new(self)
  end

  # Returns true of the tree contains no key/value pairs.
  #
  # ```
  # stm = SplayTreeMap(Int32, Int32).new
  # stm.empty? # => true
  # stm[1] = 1
  # stm.empty? # => false
  # ```
  #
  def empty?
    @size == 0
  end

  # Returns the value for the key given by *key*, or when not found calls the given block with the key.
  # This ignores the default value set by `SplayTreeMap.new`.
  #
  # ```
  # stm = SplayTreeMap.new({"foo" => "bar"})
  # stm.fetch("foo") { "default value" }  # => "bar"
  # stm.fetch("bar") { "default value" }  # => "default value"
  # stm.fetch("bar") { |key| key.upcase } # => "BAR"
  # ```
  def fetch(key)
    value = get_impl(key)
    value != Unk ? value : yield key
  end

  # Returns the value for the key given by *key*, or when not found the value given by *default*.
  # This ignores the default value set by `SplayTreeMap.new`.
  #
  # ```
  # stm = SplayTreeMap.new({"foo" => "bar"})
  # stm.fetch("foo", "foo") # => "bar"
  # stm.fetch("bar", "foo") # => "foo"
  # ```
  def fetch(key, default)
    fetch(key) { default }
  end

  # Obtain a key without splaying. This is much faster than using `#[]` but the
  # lack of a splay operation means that the accessed value will not move closer
  # to the root of the tree, which bypasses the normal optimization behavior of
  # Splay Trees.
  #
  # A KeyError will be raised if the key can not be found in the tree.
  def obtain(key : K) : V
    v = obtain_impl(key)
    v == Unk ? raise KeyError.new("Missing hash key: #{key.inspect}") : v.as(V)
  end

  private def obtain_impl(key : K)
    @lock.synchronize do
      node = @root
      return Unk if node.nil?

      loop do
        return Unk unless node
        cmp = key <=> node.key
        if cmp == -1
          node = node.left
        elsif cmp == 1
          node = node.right
        else
          return node.value
        end
      end
    end
  end

  # Return a boolean value indicating whether the given key can be found in the tree.
  #
  # ```
  # stm = SplayTreeMap.new({"a" => 1, "b" => 2})
  # stm.has_key?("a") # => true
  # stm.has_key?("c") # => false
  # ```
  #
  def has_key?(key) : Bool
    get_impl(key) == Unk ? false : true
  end

  # Return a boolean value indicating whether the given value can be found in the tree.
  # This is potentially slow as it requires scanning the tree until a match is found or
  # the end of the tree is reached.
  # ```
  # stm = SplayTreeMap.new({"a" => 1, "b" => 2})
  # stm.has_value?("2") # => true
  # stm.has_value?("4") # => false
  # ```
  #
  def has_value?(value) : Bool
    self.each do |_k, v|
      return true if v == value
    end
    false
  end

  # Return the height of the current tree.
  def height
    height_recursive(@root)
  end

  # Return the height at which a given key can be found.
  def height(key) : Int32?
    node = @root
    return nil if node.nil?

    h = 0
    loop do
      return nil unless node
      cmp = key <=> node.key
      if cmp == -1
        h += 1
        node = node.left
      elsif cmp == 1
        h += 1
        node = node.right
      else
        return h
      end
    end
  end

  # Recursively determine height
  private def height_recursive(node : Node?)
    if node
      left_height = 1 + height_recursive(node.left)
      right_height = 1 + height_recursive(node.right)

      left_height > right_height ? left_height : right_height
    else
      0
    end
  end

  # Returns a key with the given *value*, else yields *value* with the given block.
  #
  # ```
  # stm = SplayTreeMap.new({"foo" => "bar"})
  # stm.key_for("bar") { |value| value.upcase } # => "foo"
  # stm.key_for("qux") { |value| value.upcase } # => "QUX"
  # ```
  def key_for(value)
    each do |k, v|
      return k if v == value
    end
    yield value
  end

  # Returns a key with the given *value*, else raises `KeyError`.
  #
  # ```
  # stm = SplayTreeMap.new({"foo" => "bar", "baz" => "qux"})
  # stm.key_for("bar")    # => "foo"
  # stm.key_for("qux")    # => "baz"
  # stm.key_for("foobar") # raises KeyError
  # ```
  def key_for(value)
    key_for(value) { raise KeyError.new "Missing key for value: #{value}" }
  end

  # Returns a key with the given *value*, else `nil`.
  #
  # ```
  # stm = SplayTreeMap.new({"foo" => "bar", "baz" => "qux"})
  # stm.key_for?("bar")    # => "foo"
  # stm.key_for?("qux")    # => "baz"
  # stm.key_for?("foobar") # => nil
  # ```
  def key_for?(value)
    key_for(value) { nil }
  end

  # Returns the last key/value pair in the tree.
  def last
    return nil unless @root

    n = @root
    while n && n.right
      n = n.right
    end

    {n.not_nil!.key, n.not_nil!.value}
  end

  # Returns an array of all keys in the tree.
  #
  # ```
  # stm = SplayTreeMap.new({"foo" => "bar", "baz" => "qux"})
  # stm.keys.should eq ["baz", "foo"]
  # ```
  #
  def keys : Array(K)
    @lock.synchronize do
      a = [] of K
      each { |k, _v| a << k }
      a
    end
  end

  # Returns the largest key in the tree.
  def max
    return nil unless @root

    n = @root
    while n && n.right
      n = n.right
    end

    n.not_nil!.key
  end

  # Adds the contents of *other* to this `SplayTreeMap`.
  #
  # For Array-like structures, which return a single value to the block passed
  # to `#each`, that value will be used for both the key and the value.
  #
  # For Array-like structures, where each array element is a two value Tuple,
  # the first value of the Tuple will be the key, and the second will be the
  # value.
  #
  # For Hash-like structures, which pass a key/value tuple into the `#each`,
  # the key and value will be used for the key and value in the tree entry.
  #
  # If a Tuple is passed into the `#each` that has more or fewer than 2 elements,
  # the key for the tree entry will come from the first element in the Tuple, and
  # the value will come from the last element in the Tuple.
  #
  # ```
  # a = [] of Int32
  # 10.times {|x| a << x}
  # stm = SplayTreeMap(Int32, Int32).new({6 => 0, 11 => 0}).merge!(a)
  # stm[11] # => 0
  # stm[6]  # => 6
  #
  # h = {} of Int32 => Int32
  # 10.times {|x| h[x] = x**2}
  # stm = SplayTreeMap(Int32, Int32).new.merge!(h)
  # stm[6] # => 36
  #
  # stm = SplayTreeMap(Int32, Int32).new.merge!({ {4,16},{5},{7,49,343} })
  # stm[4] # => 16
  # stm[5] # => 5
  # stm[7] # => 343
  #
  def merge!(other : T) forall T
    self.merge!(other) { |_k, _v1, v2| v2 }
  end

  # Adds the contents of *other* to this `SplayTreeMap`.
  #
  # If a key already exists in this tree, the block will yielded to, with three
  # arguments, the key, the value in this tree, and the value in *other*. The
  # return value of the block will be used as the merge value for the key.

  def merge!(other : Enumerable({L, W})) forall L, W
    other.each do |k, v|
      if self.has_key?(k)
        self[k] = yield(k, self[k], v)
      else
        self[k] = v
      end
    end

    self
  end

  def merge!(other : Enumerable(L)) forall L
    other.each do |k|
      if self.has_key?(k)
        self[k] = yield(k, self[k], k)
      else
        self[k] = k
      end
    end

    self
  end

  def merge!(other : Enumerable(Tuple))
    other.each do |*args|
      if args[0].size == 1
        k = v = args[0][0]
      else
        k = args[0][0]
        v = args[0][-1]
      end

      if self.has_key?(k)
        self[k] = yield(k, self[k], v)
      else
        self[k] = v
      end
    end

    self
  end

  # Returns a new `SplayTreeMap` with the keys and values of this tree and *other* combined.
  # A value in *other* takes precedence over the one in this tree. Key types **must** be
  # comparable or this will cause a missing `no overload matches` exception on compilation.
  #
  # ```
  # stm = SplayTreeMap.new({"foo" => "bar"})
  # stm.merge({"baz" => "qux"}) # => {"foo" => "bar", "baz" => "qux"}
  # stm                         # => {"foo" => "bar"}
  # ```
  def merge(other : Enumerable({L, W})) forall L, W
    stm = SplayTreeMap(K | L, V | W).new(self)
    stm.merge! other
    stm
  end

  def merge(other : Enumerable({L, W}), &block : K, V, W -> V | W) forall L, W
    stm = SplayTreeMap(K | L, V | W).new(self)
    stm.merge!(other) { |k, v1, v2| yield k, v1, v2 }
    stm
  end

  def merge(other : Enumerable(L)) forall L
    stm = SplayTreeMap(K | L, V | L).new(self)
    stm.merge! other
    stm
  end

  def merge(other : Enumerable({L}), &block : K, V, W -> V | W) forall L
    stm = SplayTreeMap(K | L, V | L).new(self)
    stm.merge!(other) { |k, v1, v2| yield k, v1, v2 }
    stm
  end

  def merge(other : Enumerable(A({L, W}))) forall A, L, W
    stm = SplayTreeMap(K | L, V | W).new(self)
    stm.merge! other
    stm
  end

  def merge(other : Enumerable(A({L, W})), &block : K, V, W -> V | W) forall A, L, W
    stm = SplayTreeMap(K | L, V | W).new(self)
    stm.merge!(other) { |k, v1, v2| yield k, v1, v2 }
    stm
  end

  # Returns the smallest key in the tree.
  def min
    return nil unless @root

    n = @root
    while n && n.left
      n = n.left
    end

    n.not_nil!.key
  end

  # This will remove all of the leaves at the end of the tree branches.
  # That is, every node that does not have any children. This will tend
  # to remove the least used elements from the tree.
  # This function is expensive, as implemented, as it must walk every
  # node in the tree.
  # TODO: Come up with a more efficient way of getting this same effect.
  def prune
    return if @root.nil?

    height_limit = height / 2

    descend_from(@root.not_nil!, height_limit)
    splay(@root.not_nil!.key)
  end

  # Sets the value of *key* to the given *value*.
  #
  # If a value already exists for `key`, that (old) value is returned.
  # Otherwise the given block is invoked with *key* and its value is returned.
  #
  # ```
  # stm = SplayTreeMap(Int32, String).new
  # stm.put(1, "one") { "didn't exist" } # => "didn't exist"
  # stm.put(1, "uno") { "didn't exist" } # => "one"
  # stm.put(2, "two") { |key| key.to_s } # => "2"
  # ```
  def put(key : K, value : V)
    old_value = push(key, value)
    old_value || yield key
  end

  # Returns a new `SplayTreeMap` consisting of entries for which the block returns `false`.
  # ```
  # stm = SplayTreeMap.new({"a" => 100, "b" => 200, "c" => 300})
  # stm.reject { |k, v| k > "a" } # => {"a" => 100}
  # stm.reject { |k, v| v < 200 } # => {"b" => 200, "c" => 300}
  # ```
  def reject(&block : K, V -> _)
    @lock.synchronize do
      each_with_object(SplayTreeMap(K, V).new) do |(k, v), memo|
        memo[k] = v unless yield k, v
      end
    end
  end

  # Removes a list of keys out of the tree, returning a new tree.
  #
  # ```
  # h = {"a" => 1, "b" => 2, "c" => 3, "d" => 4}.reject("a", "c")
  # h # => {"b" => 2, "d" => 4}
  # ```
  def reject(keys : Array | Tuple)
    @lock.synchronize do
      stm = dup
      keys.each { |k| stm.delete(k) }
      return stm
    end
  end

  # Returns a new `SplayTreeMap` with the given keys removed.
  #
  # ```
  # {"a" => 1, "b" => 2, "c" => 3, "d" => 4}.reject("a", "c") # => {"b" => 2, "d" => 4}
  # ```
  def reject(*keys)
    reject(keys)
  end

  # Equivalent to `SplayTreeMap#reject`, but modifies the current object rather than
  # returning a new one. Returns `nil` if no changes were made.
  def reject!(&block : K, V -> _)
    @lock.synchronize do
      num_entries = size
      keys_to_delete = [] of K
      each do |key, value|
        keys_to_delete << key if yield(key, value)
      end
      keys_to_delete.each do |key|
        delete(key)
      end
      num_entries == size ? nil : self
    end
  end

  # Removes a list of keys out of the tree.
  #
  # ```
  # h = {"a" => 1, "b" => 2, "c" => 3, "d" => 4}.reject!("a", "c")
  # h # => {"b" => 2, "d" => 4}
  # ```
  def reject!(keys : Array | Tuple)
    @lock.synchronize do
      keys.each { |k| delete(k) }
    end
    self
  end

  # Removes the given keys from the tree.
  #
  # ```
  # {"a" => 1, "b" => 2, "c" => 3, "d" => 4}.reject!("a", "c") # => {"b" => 2, "d" => 4}
  # ```
  def reject!(*keys)
    reject!(keys)
  end

  # Returns a new hash consisting of entries for which the block returns `true`.
  # ```
  # h = {"a" => 100, "b" => 200, "c" => 300}
  # h.select { |k, v| k > "a" } # => {"b" => 200, "c" => 300}
  # h.select { |k, v| v < 200 } # => {"a" => 100}
  # ```
  def select(&block : K, V -> _)
    reject { |k, v| !yield(k, v) }
  end

  # Returns a new `SplayTreeMap` with the given keys.
  #
  # ```
  # SplayTreeMap.new({"a" => 1, "b" => 2, "c" => 3, "d" => 4}).select({"a", "c"}) # => {"a" => 1, "c" => 3}
  # SplayTreeMap.new({"a" => 1, "b" => 2, "c" => 3, "d" => 4}).select("a", "c")   # => {"a" => 1, "c" => 3}
  # SplayTreeMap.new({"a" => 1, "b" => 2, "c" => 3, "d" => 4}).select(["a", "c"]) # => {"a" => 1, "c" => 3}
  # ```
  def select(keys : Array | Tuple)
    stm = SplayTreeMap(K, V).new
    @lock.synchronize do
      keys.each { |k| k = k.as(K); stm[k] = obtain(k) if has_key?(k) }
    end
    stm
  end

  # :ditto:
  def select(*keys)
    self.select(keys)
  end

  # Equivalent to `Hash#select` but makes modification on the current object rather that returning a new one. Returns `nil` if no changes were made
  def select!(&block : K, V -> _)
    reject! { |k, v| !yield(k, v) }
  end

  # Removes every element except the given ones.
  #
  # ```
  # h1 = {"a" => 1, "b" => 2, "c" => 3, "d" => 4}.select!({"a", "c"})
  # h2 = {"a" => 1, "b" => 2, "c" => 3, "d" => 4}.select!("a", "c")
  # h3 = {"a" => 1, "b" => 2, "c" => 3, "d" => 4}.select!(["a", "c"])
  # h1 == h2 == h3 # => true
  # h1             # => {"a" => 1, "c" => 3}
  # ```
  def select!(keys : Array | Tuple)
    each { |k, _v| delete(k) unless keys.includes?(k) }
    self
  end

  # :ditto:
  def select!(*keys)
    select!(keys)
  end

  # Transform the `SplayTreeMap` into an `Array(Tuple(K, V))`.
  #
  # ```
  # stm = SplayTreeMap.new({"foo" => "bar", "baz" => "qux"})
  # ary = stm.to_a # => [{"baz", "qux"}, {"foo", "bar"}]
  # stm2 = SplayTreeMap.new(ary)
  # stm == stm2 # => true
  # ```
  def to_a
    a = Array({K, V}).new
    each { |k, v| a << {k, v} }
    a
  end

  # Transform a `SplayTreeMap(K,V)` into a `Hash(K,V)`.
  #
  # ```
  # stm = SplayTreeMap.new({"foo" => "bar", "baz" => "qux"})
  # h = stm.to_h # => {"baz" => "qux", "foo" => "bar"}
  # ```
  def to_h
    h = Hash(K, V).new
    each { |k, v| h[k] = v }
    h
  end

  # Transform the `SplayTreeMap` into a `String` representation.
  def to_s(io : IO) : Nil
    final = self.size
    count = 0
    io << String.build do |buff|
      buff << "{ "
      self.each do |k, v|
        count += 1
        buff << k.inspect
        buff << " => "
        buff << v.inspect
        buff << ", " if count < final
      end
      buff << " }"
    end
  end

  # Returns a new `SplayTreeMap` with all of the key/value pairs converted using
  # the provided block. The block can change the types of both keys and values.
  #
  # ```
  # stm = SplayTreeMap({1 => 1, 2 => 4, 3 => 9, 4 => 16})
  # stm = stm.transform {|k, v| {k.to_s, v.to_s}}
  # stm  # => {"1" => "1", "2" => "4", "3" => "9", "4" => "16"}
  # ```
  #
  def transform(&block : {K, V} -> {K2, V2}) forall K2, V2
    each_with_object(SplayTreeMap(K2, V2).new) do |(key, value), memo|
      key2, value2 = yield({key, value})
      memo[key2] = value2
    end
  end

  # Returns a new `SplayTreeMap` with all keys converted using the block operation.
  # The block can change a type of keys.
  #
  # ```
  # stm = SplayTreeMap.new({:a => 1, :b => 2, :c => 3})
  # stm.transform_keys { |key| key.to_s } # => {"a" => 1, "b" => 2, "c" => 3}
  # ```
  def transform_keys(&block : K -> K2) forall K2
    each_with_object(SplayTreeMap(K2, V).new) do |(key, value), memo|
      memo[yield(key)] = value
    end
  end

  # Returns a new SplayTreeMap with all values converted using the block operation.
  # The block can change a type of values.
  #
  # ```
  # stm = SplayTreeMap.new({:a => 1, :b => 2, :c => 3})
  # stm.transform_values { |value| value + 1 } # => {:a => 2, :b => 3, :c => 4}
  # ```
  def transform_values(&block : V -> V2) forall V2
    each_with_object(SplayTreeMap(K, V2).new) do |(key, value), memo|
      memo[key] = yield(value)
    end
  end

  # Modifies the values of the current `SplayTreeMap` according to the provided block.
  #
  # ```
  # stm = SplayTreeMap.new({:a => 1, :b => 2, :c => 3})
  # stm.transform_values! { |value| value + 1 } # => {:a => 2, :b => 3, :c => 4}
  # ```
  def transform_values!(&block : V -> V)
    each do |key, value|
      memo[key] = yield(value)
    end
    self
  end

  # Returns an array containing all of the values in the tree. The array is in
  # the order of the associated keys.
  #
  # ```
  # stm = SplayTreeMap.new({"a" => 1, "b" => 2, "c" => 3, "d" => 4})
  # stm.values # => [1, 2, 3, 4]
  # ```
  #
  def values : Array(V)
    a = [] of V
    each { |_k, v| a << v }
    a
  end

  # Returns a tuple populated with the values associated with the given *keys*.
  # Raises a KeyError if any key is invalid.
  #
  # ```
  # stm = SplayTreeMap.new({"a" => 1, "b" => 2, "c" => 3, "d" => 4})
  # stm.values_at("a", "c")      # => {1, 3}
  # stm.values_at("a", "d", "e") # => KeyError
  # ```
  def values_at(*indexes : K)
    indexes.map { |index| self[index] }
  end

  # Returns a tuple populated with the values associated with the given *keys*.
  # Returns `nil` for any key that is invalid.
  #
  # ```
  # stm = SplayTreeMap.new({"a" => 1, "b" => 2, "c" => 3, "d" => 4})
  # stm.values_at?("a", "c")      # => {1, 3}
  # stm.values_at?("a", "d", "e") # => {1, 4, nil}
  # ```
  def values_at?(*indexes : K)
    indexes.map { |index| self[index]? }
  end

  # Zips two arrays into a `SplayTreeMap`, taking keys from *ary1* and values from *ary2*.
  #
  # ```
  # SplayTreeMap.zip(["key1", "key2", "key3"], ["value1", "value2", "value3"])
  # # => {"key1" => "value1", "key2" => "value2", "key3" => "value3"}
  # ```
  def self.zip(ary1 : Array(K), ary2 : Array(V))
    stm = SplayTreeMap(K, V).new
    ary1.each_with_index do |key, i|
      stm[key] = ary2[i]
    end
    stm
  end

  # This will recursively walk the whole tree, calling the given block for each node.
  private def each_descend_from(node, &blk : K, V ->)
    return if node.nil?

    each_descend_from(node.left, &blk) if !node.left.nil?
    yield(node.key, node.value)
    each_descend_from(node.right, &blk) if !node.right.nil?
  end

  private def descend_from(node, height_limit, current_height = 0)
    return if node.nil?
    current_height += 1

    n = node.left
    if n && !n.terminal?
      descend_from(n, height_limit, current_height)
    else
      prune_from(node) if current_height > height_limit
    end

    descend_from(node.right, height_limit, current_height) if node.right
  end

  private def prune_from(node)
    return if node.nil?
    n = node.left
    if n && n.terminal?
      node.left = nil
      @size -= 1
    end

    n = node.right
    if n && n.terminal?
      node.right = nil
      @size -= 1
    end
  end

  # Moves key to the root, updating the structure in each step.
  private def splay(key : K)
    return nil if key.nil?

    l, r = @header, @header
    t = @root
    @header.left, @header.right = nil, nil

    loop do
      if t
        if (key <=> t.key) == -1
          tl = t.left
          break unless tl
          if (key <=> tl.key) == -1
            y = tl
            t.left = y.right
            y.right = t
            t = y
            break unless t.left
          end
          r.left = t
          r = t
          t = t.left
        elsif (key <=> t.key) == 1
          tr = t.right
          break unless tr
          if (key <=> tr.key) == 1
            y = tr
            t.right = y.left
            y.left = t
            t = y
            break unless t.right
          end
          l.right = t
          l = t
          t = t.right
        else
          break
        end
      else
        break
      end
    end

    if t
      l.right, r.left = t.left, t.right
      t.left, t.right = @header.right, @header.left
      @root = t
    end
  end

  private module BaseIterator
    def initialize(@tree)
      pull_lefts_from @tree.root
    end

    def base_next
      return stop if @stack.empty?

      next_node_to_return = @stack.pop
      next_node_to_return_right = next_node_to_return.right
      if !next_node_to_return_right.nil?
        pull_lefts_from next_node_to_return_right
      end

      yield next_node_to_return
    end

    def pull_lefts_from(node)
      return if node.nil?

      node_left = node.left
      while !node_left.nil?
        @stack << node
        node = node_left
        node_left = node.left
      end
      @stack << node
    end
  end

  private class EntryIterator(K, V)
    include BaseIterator
    include Iterator({K, V})

    @stack : Array(Node(K, V)) = [] of Node(K, V)
    @tree : SplayTreeMap(K, V)
    @node : Node(K, V)?

    def next
      base_next { |entry| {entry.key, entry.value} }
    end

    def next? : {K, V}?
      retval = base_next { |entry| {entry.key, entry.value} }
      retval.is_a?(Iterator::Stop) ? nil : retval
    end
  end

  private class KeyIterator(K, V)
    include BaseIterator
    include Iterator({K, V})

    @stack : Array(Node(K, V)) = [] of Node(K, V)
    @tree : SplayTreeMap(K, V)
    @node : Node(K, V)?

    def next
      base_next &.key
    end
  end

  private class ValueIterator(K, V)
    include BaseIterator
    include Iterator({K, V})

    @stack : Array(Node(K, V)) = [] of Node(K, V)
    @tree : SplayTreeMap(K, V)
    @node : Node(K, V)?

    def next
      base_next &.value
    end
  end

  private class Node(K, V)
    include Comparable(Node(K, V))
    property left : Node(K, V)?
    property right : Node(K, V)?

    def initialize(@key : K?, @value : V?, @left = nil, @right = nil)
    end

    def terminal?
      left.nil? && right.nil?
    end

    # Enforce type of node properties (key & value)
    macro node_prop(prop, type)
      def {{prop}}; @{{prop}}.as({{type}}); end
      def {{prop}}=(@{{prop}} : {{type}}); end
    end

    node_prop key, K
    node_prop value, V

    def <=>(other : Node(K, V))
      cmp = key <=> other.key
      return cmp unless cmp == 0
      value <=> other.value
    end
  end
end<|MERGE_RESOLUTION|>--- conflicted
+++ resolved
@@ -58,19 +58,12 @@
   include Enumerable({K, V})
   include Iterable({K, V})
   include Comparable(SplayTreeMap)
-<<<<<<< HEAD
   VERSION = "0.2.0"
 
   private class Unk; end
 
   @maxsize : UInt64? = nil
-=======
-  VERSION = "0.1.3"
-
-  private class Unk; end
-
   @lock = Mutex.new(protection: Mutex::Protection::Reentrant)
->>>>>>> f8261635
   @root : Node(K, V)? = nil
   @size : Int32 = 0
   @header : Node(K, V) = Node(K, V).new(nil, nil)
@@ -286,18 +279,16 @@
         end
       end
 
-<<<<<<< HEAD
-    if mxsz = maxsize
-      if @size > mxsz
-        prune
-      end
-    end
-
-=======
       @root = node
       @size += 1
-    end
->>>>>>> f8261635
+
+      if mxsz = maxsize
+        if @size > mxsz
+          prune
+        end
+      end
+    end
+
     nil
   end
 
